use ark_crypto_primitives::sponge::{Absorb, CryptographicSponge};
use ark_ff::PrimeField;
use ark_poly::{
    univariate::DensePolynomial, DenseUVPolynomial, EvaluationDomain, GeneralEvaluationDomain,
    Polynomial,
};
use ark_poly_commit::linear_codes::calculate_t;
use itertools::izip;
use std::{
    collections::{HashMap, HashSet},
    vec,
};

use crate::{
    arithmetic_circuit::{ArithmeticCircuit, Node},
    matrices::{DenseMatrix, SparseMatrix},
    utils::get_distinct_indices_from_prng,
};

#[cfg(test)]
mod tests;

// TODO: optimise: when can one evaluate the interpolating polynomial at the
// queried points instead of computing the whole RS encoding in the three
// individual tests?

pub struct LigeroCircuit<F: PrimeField> {
    /// Arithmetic circuit to be proved (formatted)
    circuit: ArithmeticCircuit<F>,

<<<<<<< HEAD
    /// Indices of nodes that contain the output to the circuit. Ligero proves
    /// that each of them take the value 1.
    outputs: Vec<usize>,
=======
    // Index of constant one in the original circuit
    one_index: usize,

    // True if the constant one is present in the original circuit
    one_found: bool,

    /// Index of the output node in the circuit
    output_node: usize,
>>>>>>> c0fe68b2

    /// Matrix encoding the relation between `x`, `y`, `z`, and the `w`, as well as the
    /// additive gates of the circuit
    //      [   |   -P_x    ]
    //      [ I |   -P_y    ]
    // A =  [   |   -P_z    ]
    //      [---------------]
    //      [ 0 |   P_add   ]
    a: SparseMatrix<F>,

    /// Number of rows of the `P`` matrices prior to encoding
    m: usize,

    /// `l` and `k`` from the paper, which are made to coincide. This Number of
    /// columns of the P matrices prior to encoding, as well as the size of the
    /// small FFT domain
    k: usize,

    /// Block length of the Reed Solomon code
    n: usize,

    /// Number of column openings
    t: usize,

    /// Large FFT domain for the Reed-Solomon code, size: `n`
    large_domain: GeneralEvaluationDomain<F>,

    /// Small FFT domain for the Reed-Solomon code, size: `k`. Equal to `large_domain^(n/k)`
    small_domain: GeneralEvaluationDomain<F>,

    /// Intermediate FFT domain for the quadratic-constraints test, size: `2 * k`
    intermediate_domain: GeneralEvaluationDomain<F>,
}

pub struct LigeroProof<F: PrimeField> {
    // Matrix U = [U_x
    //             U_y
    //             U_z
    //             U_w]
    // purportedly encoding x || y || z || w as defined in the reference
    u: DenseMatrix<F>,

    // Proof for Test-Interleaved
    interleaved_proof: Vec<F>,

    // Proof for Test-Linear-Constraints
    linear_constraints_proof: DensePolynomial<F>,

    // Proof for Test-Quadratic-Constraints
    quadratic_constraints_proof: DensePolynomial<F>,
}

impl<F: PrimeField + Absorb> LigeroCircuit<F> {
<<<<<<< HEAD
    pub fn new(circuit: ArithmeticCircuit<F>, outputs: Vec<usize>, lambda: usize) -> Self {
        // TODO handle this case gracefully: add constant 1 at the beginning of the the circuit
        if circuit.nodes[0] != Node::Constant(F::ONE) {
            panic!("First node in the circuit must be the constant 1");
        }

=======
    pub fn new(circuit: ArithmeticCircuit<F>, output_node: usize, lambda: usize) -> Self {
>>>>>>> c0fe68b2
        // TODO check validity, including
        //  - the fact that each gate depends only on previous gates
        //  - disallow add(const, const) or mul(const, const)

        // More efficient way to compute:
        //  1 + circuit.num_variables() + circuit.num_gates()
        // or, in the notation of the paper,
        //  1 + n_i + s = m * k
        // The first 1 comes from the constant 1, which is does not appear in
        // the less-general version in the article.
<<<<<<< HEAD
        let sol_vec_length = 1 + circuit.num_nodes() - circuit.num_constants() + outputs.len();
=======

        // Get the index of the constant 1 in the circuit, if it exists
        let (one_index, one_found) = if let Some(&i) = circuit.constants.get(&F::ONE) {
            (i, true)
        } else {
            (1, false)
        };

        let mut circuit = circuit;
        if one_index != 0 {
            Self::format_circuit(&mut circuit, one_index, one_found)
        }

        let sol_vec_length = 1 + circuit.num_nodes() - circuit.num_constants();
>>>>>>> c0fe68b2

        // In this implementation, k = l by convention
        let (m, k) = Self::compute_dimensions(sol_vec_length);
        let (n, t) = Self::reed_solomon_parameters(m, k, lambda);

        // Map sending the original index of a node to its filtered index (the
        // position where it lands after removing all constants but the initial 1)
        let mut index_map = HashMap::new();
        let mut seen_constants = 0;

        // The constant 1 remains at position 0
        index_map.insert(0, 0);

        for (i, node) in circuit.nodes.iter().enumerate().skip(1) {
            match node {
                Node::Constant(_) => {
                    seen_constants += 1;
                }
                _ => {
                    index_map.insert(i, i - seen_constants);
                }
            }
        }

        // Constructing the main matrix A
        let a = Self::generate_matrices(&circuit, &outputs, m * k, &index_map);

        let large_domain = GeneralEvaluationDomain::<F>::new(n).unwrap_or_else(|| {
            panic!(
                "The field F cannot accomodate FFT for msg.len() * RHO_INV = {} elements (too many)",
                n
            )
        });

        let small_domain = GeneralEvaluationDomain::<F>::new(k).unwrap();
        let intermediate_domain = GeneralEvaluationDomain::<F>::new(2 * k).unwrap();

        Self {
            circuit,
<<<<<<< HEAD
            outputs,
=======
            output_node: Self::bump_index(one_index, one_found, output_node),
            one_index,
            one_found,
>>>>>>> c0fe68b2
            a,
            m,
            n,
            k,
            t,
            large_domain,
            small_domain,
            intermediate_domain,
        }
    }

    pub fn bump_index(one_index: usize, one_found: bool, index: usize) -> usize {
        if one_found {
            if index < one_index {
                index + 1
            } else if index == one_index {
                0
            } else {
                index
            }
        } else {
            if index == 0 {
                0
            } else {
                index + 1
            }
        }
    }

    pub fn format_circuit(circuit: &mut ArithmeticCircuit<F>, one_index: usize, one_found: bool) {
        // Move the constant 1 to the beginning of the circuit
        if one_found {
            circuit.nodes.remove(one_index);
        }

        circuit.nodes.insert(0, Node::Constant(F::ONE));

        // Shift the indices of the nodes, variables and constants accordingly
        circuit.nodes.iter_mut().for_each(|node| {
            if let Node::Add(a, b) | Node::Mul(a, b) = node {
                *a = Self::bump_index(one_index, one_found, *a);
                *b = Self::bump_index(one_index, one_found, *b);
            }
        });

        circuit
            .constants
            .iter_mut()
            .for_each(|(_, i)| *i = Self::bump_index(one_index, one_found, *i));

        circuit
            .variables
            .iter_mut()
            .for_each(|(_, i)| *i = Self::bump_index(one_index, one_found, *i));
    }

    // Computes the dimensions m and l
    // TODO THIS MUST BE REDONE, REQUIRES AN IN DEPTH ANALYSIS OF m AND l
    fn compute_dimensions(sol_vec_length: usize) -> (usize, usize) {
        let x = (sol_vec_length as f64).sqrt();
        let m = x.ceil() as usize;
        (m, m.next_power_of_two())
    }

    // Computes the code parameters n (block lengh) and t (number of column openings)
    // TODO MUST BE IMPLEMENTED
    fn reed_solomon_parameters(m: usize, k: usize, lambda: usize) -> (usize, usize) {
        let codeword_length = 8 * k;
        (
            codeword_length,
            calculate_t::<F>(
                lambda,
                (codeword_length - k + 1, codeword_length),
                codeword_length,
            )
            .unwrap(),
        )
    }

    fn generate_matrices(
        circuit: &ArithmeticCircuit<F>,
        outputs: &Vec<usize>,
        num_cols: usize,
        index_map: &HashMap<usize, usize>,
    ) -> SparseMatrix<F> {
        let nodes = &circuit.nodes;

        let mut p_x = SparseMatrix::new(num_cols);
        let mut p_y = SparseMatrix::new(num_cols);
        let mut p_z = SparseMatrix::new(num_cols);
        let mut p_add = SparseMatrix::new(num_cols);

        nodes.iter().enumerate().for_each(|(i, node)| {
            match node {
                Node::Variable(_) => {
                    p_x.push_empty_row();
                    p_y.push_empty_row();
                    p_z.push_empty_row();
                    p_add.push_empty_row();
                }
                Node::Add(l_node, r_node) => {
                    p_x.push_empty_row();
                    p_y.push_empty_row();
                    p_z.push_empty_row();

                    let mut row = vec![];

                    if let Node::Constant(c) = nodes[*l_node] {
                        row.extend(vec![(c, 0), (F::ONE, *index_map.get(r_node).unwrap())]);
                    } else if let Node::Constant(c) = nodes[*r_node] {
                        row.extend(vec![(F::ONE, *index_map.get(l_node).unwrap()), (c, 0)]);
                    } else {
                        // Add(constant, constant) is prevented by the validity
                        // check, so the only remaining possibility is the case
                        // Add(non-constant, non-constant)
                        row.extend(vec![
                            (F::ONE, *index_map.get(l_node).unwrap()),
                            (F::ONE, *index_map.get(r_node).unwrap()),
                        ]);
                    }
                    row.push((-F::ONE, *index_map.get(&i).unwrap()));
                    p_add.push_row(row);
                }
                Node::Mul(l_node, r_node) => {
                    p_add.push_empty_row();

                    if let Node::Constant(c) = nodes[*l_node] {
                        p_x.push_row(vec![(c, 0)]);
                        p_y.push_row(vec![(F::ONE, *index_map.get(r_node).unwrap())]);
                    } else if let Node::Constant(c) = nodes[*r_node] {
                        p_x.push_row(vec![(F::ONE, *index_map.get(l_node).unwrap())]);
                        p_y.push_row(vec![(c, 0)]);
                    } else {
                        // Mul(constant, constant) is prevented by the validity
                        // check, so the only remaining possibility is the case
                        // Mul(non-constant, non-constant)
                        p_x.push_row(vec![(F::ONE, *index_map.get(l_node).unwrap())]);
                        p_y.push_row(vec![(F::ONE, *index_map.get(r_node).unwrap())]);
                    }
                    p_z.push_row(vec![(F::ONE, *index_map.get(&i).unwrap())]);
                }
                _ => {
                    if i == 0 {
                        p_x.push_empty_row();
                        p_y.push_empty_row();
                        p_z.push_empty_row();
                        p_add.push_empty_row();
                    }
                }
            }
        });

        // Adding the constraint o = 1 for each output node o
        for output_node in outputs {
            match &nodes[*output_node] {
                Node::Add(l_node, r_node) => {
                    p_x.push_empty_row();
                    p_y.push_empty_row();
                    p_z.push_empty_row();

                    let mut row = if let Node::Constant(c) = nodes[*l_node] {
                        vec![(c, 0), (F::ONE, *index_map.get(r_node).unwrap())]
                    } else if let Node::Constant(c) = nodes[*r_node] {
                        vec![(F::ONE, *index_map.get(l_node).unwrap()), (c, 0)]
                    } else {
                        // Add(constant, constant) is prevented by the validity
                        // check, so the only remaining possibility is the case
                        // Add(non-constant, non-constant)
                        vec![
                            (F::ONE, *index_map.get(l_node).unwrap()),
                            (F::ONE, *index_map.get(r_node).unwrap()),
                        ]
                    };

                    row.push((-F::ONE, 0));
                    p_add.push_row(row);
                }
                Node::Mul(l_node, r_node) => {
                    p_add.push_empty_row();

                    if let Node::Constant(c) = nodes[*l_node] {
                        p_x.push_row(vec![(c, 0)]);
                        p_y.push_row(vec![(F::ONE, *index_map.get(r_node).unwrap())]);
                    } else if let Node::Constant(c) = nodes[*r_node] {
                        p_x.push_row(vec![(F::ONE, *index_map.get(l_node).unwrap())]);
                        p_y.push_row(vec![(c, 0)]);
                    } else {
                        // Mul(constant, constant) is prevented by the validity
                        // check, so the only remaining possibility is the case
                        // Mul(non-constant, non-constant)
                        p_x.push_row(vec![(F::ONE, *index_map.get(l_node).unwrap())]);
                        p_y.push_row(vec![(F::ONE, *index_map.get(r_node).unwrap())]);
                    }
                    p_z.push_row(vec![(F::ONE, 0)]);
                }
                _ => panic!("The output node must be an addition or multiplication gate"),
            }
        }

        // Padding matrices from 1 + n_i + s rows to m * k
        let padding = num_cols - p_x.num_rows();
        p_x.push_empty_rows(padding);
        p_y.push_empty_rows(padding);
        p_z.push_empty_rows(padding);
        p_add.push_empty_rows(padding);

        // Constructing
        //      [   |   -P_x    ]
        //      [ I |   -P_y    ]
        // A =  [   |   -P_z    ]
        //      [---------------]
        //      [ 0 |   P_add   ]
        let upper_right = -p_x.v_stack(p_y).v_stack(p_z);
        let upper = SparseMatrix::identity(3 * num_cols).h_stack(&upper_right);
        let lower = SparseMatrix::zero(num_cols, 3 * num_cols).h_stack(&p_add);
        upper.v_stack(lower)
    }

    pub fn prove(
        &self,
        var_assignment: Vec<(usize, F)>,
        sponge: &mut impl CryptographicSponge,
    ) -> LigeroProof<F> {
        // TODO initialise sponge, absorb maybe x, y, z

        // TODO: FS more generally, especially absorptions

        // TODO: Feed u into the Sponge

<<<<<<< HEAD
        let sol: Vec<F> = self.circuit.evaluation_trace_multioutput(var_assignment, &self.outputs).into_iter().map(|n|
=======
        let var_assignment = var_assignment
            .into_iter()
            .map(|(i, f)| (Self::bump_index(self.one_index, self.one_found, i), f))
            .collect();

        let sol: Vec<F> = self.circuit.evaluation_trace(var_assignment, self.output_node).into_iter().map(|n|
>>>>>>> c0fe68b2
            n.expect("Uninitialised variable. Make sure the circuit only contains nodes upon which the final output truly depends")
        ).collect();

        // Solution and multiplication IO vectors (w, x, y and z in the notation
        // of the paper). The first element of w is an extra 1 used to handle
        // constants in this more general version
        let mut x = vec![];
        let mut y = vec![];
        let mut z = vec![];
        let mut w = vec![];

        sol.iter()
            .zip(self.circuit.nodes.iter())
            .enumerate()
            .filter(|(i, (_, node))| !matches!(node, Node::Constant(_)) || *i == 0)
            .for_each(|(_, (val, node))| {
                w.push(*val);

                if let Node::Mul(left, right) = node {
                    x.push(sol[*left]);
                    y.push(sol[*right]);
                    z.push(*val);
                } else {
                    x.push(F::ZERO);
                    y.push(F::ZERO);
                    z.push(F::ZERO);
                }
            });

        x.resize(self.m * self.k, F::ZERO);
        y.resize(self.m * self.k, F::ZERO);
        z.resize(self.m * self.k, F::ZERO);
        w.resize(self.m * self.k, F::ZERO);

        let preenc_x = self.as_matrix(x);
        let preenc_y = self.as_matrix(y);
        let preenc_z = self.as_matrix(z);
        let preenc_w = self.as_matrix(w);

        let preenc_u = DenseMatrix::new(vec![preenc_x, preenc_y, preenc_z, preenc_w].concat());

        // TODO check if the coefficient vector r needs to be distinct for each
        // sub-protocol

        let u_polynomial_coeffs: Vec<Vec<F>> = preenc_u
            .clone()
            .rows
            .into_iter()
            .map(|row| self.reed_solomon_interpolate(row))
            .collect();

        let u: DenseMatrix<F> = DenseMatrix::new(
            u_polynomial_coeffs
                .iter()
                .map(|row| self.reed_solomon_evaluate(row.clone()))
                .collect(),
        );

        let u_polys: Vec<DensePolynomial<F>> = u_polynomial_coeffs
            .into_iter()
            .map(|row| DensePolynomial::from_coefficients_vec(row))
            .collect();

        sponge.absorb(&u.rows.concat());

        let interleaved_proof = self.prove_interleaved(&preenc_u, sponge);

        let linear_constraints_proof = self.prove_linear_constraints(&u_polys, sponge);

        let mut u_xyz_polys = u_polys;
        u_xyz_polys.truncate(3 * self.m);

        let quadratic_constraints_proof = self.prove_quadratic_constraints(u_xyz_polys, sponge);

        LigeroProof {
            u,
            interleaved_proof,
            linear_constraints_proof,
            quadratic_constraints_proof,
        }
    }

    pub fn prove_with_labels(
        &self,
        var_assignment: Vec<(&str, F)>,
        sponge: &mut impl CryptographicSponge,
    ) -> LigeroProof<F> {
        self.prove(
            var_assignment
                .into_iter()
                .map(|(label, value)| {
                    (
                        *self
                            .circuit
                            .variables
                            .get(label)
                            .expect(&format!("Variable not found: {}", label)),
                        value,
                    )
                })
                .collect(),
            sponge,
        )
    }

    pub fn verify(&self, proof: LigeroProof<F>, sponge: &mut impl CryptographicSponge) -> bool {
        let LigeroProof {
            u,
            interleaved_proof,
            linear_constraints_proof,
            quadratic_constraints_proof,
        } = proof;

        sponge.absorb(&u.rows.concat());

        self.verify_interleaved(interleaved_proof, &u, sponge)
            && self.verify_linear(linear_constraints_proof, &u, sponge)
            && self.verify_quadratic_constraints(quadratic_constraints_proof, &u, sponge)
    }

    fn prove_interleaved(
        &self,
        u_preenc: &DenseMatrix<F>,
        sponge: &mut impl CryptographicSponge,
    ) -> Vec<F> {
        let r_interleaved: Vec<F> = sponge.squeeze_field_elements(4 * self.m);
        u_preenc.row_mul(&r_interleaved)
    }

    fn verify_interleaved(
        &self,
        interleaved_proof: Vec<F>,
        u: &DenseMatrix<F>,
        sponge: &mut impl CryptographicSponge,
    ) -> bool {
        let r_interleaved: Vec<F> = sponge.squeeze_field_elements(4 * self.m);
        let w = self.reed_solomon(interleaved_proof);

        let queried_columns = get_distinct_indices_from_prng(self.n, self.t);

        // Testing w = r^T * U at a few random positions
        queried_columns.into_iter().all(|col|
            // The right hand side is the scalar pdocut of r^T and the col-th column of U
            w[col] == r_interleaved.iter().enumerate().map(|(i, r)| *r * u.rows[i][col]).sum())
    }

    // Implements the proving part of Test-Linear-Constraints in the case b = 0,
    // which is the only relevant one for Ligero
    fn prove_linear_constraints(
        &self,
        u_polys: &Vec<DensePolynomial<F>>,
        sponge: &mut impl CryptographicSponge,
    ) -> DensePolynomial<F> {
        let r_linear: Vec<F> = sponge.squeeze_field_elements(4 * self.m * self.k);
        let r_a = self.a.row_mul(&r_linear);
        let r_a_rows = r_a.chunks_exact(self.k).map(|row| row.to_vec());

        // Constructing r_i of degree < k
        let r_polys: Vec<DensePolynomial<F>> = r_a_rows
            .map(|row| self.small_domain.ifft(&row))
            .map(DensePolynomial::from_coefficients_vec)
            .collect();

        r_polys
            .iter()
            .zip(u_polys.iter())
            .map(|(r, p)| r * p)
            .reduce(|acc, p| acc + p)
            .unwrap()
    }

    fn verify_linear(
        &self,
        linear_proof: DensePolynomial<F>,
        u: &DenseMatrix<F>,
        sponge: &mut impl CryptographicSponge,
    ) -> bool {
        let r_linear: Vec<F> = sponge.squeeze_field_elements(4 * self.m * self.k);
        let r_a = self.a.row_mul(&r_linear);
        let r_a_rows = r_a.chunks_exact(self.k).map(|row| row.to_vec());

        let r_polys: Vec<DensePolynomial<F>> = r_a_rows
            .map(|row| self.small_domain.ifft(&row))
            .map(DensePolynomial::from_coefficients_vec)
            .collect();

        if linear_proof.degree() >= 2 * self.k - 1 {
            return false;
        }

        let mut q_coeffs = linear_proof.coeffs.clone();
        q_coeffs.resize(2 * self.k, F::ZERO);
        let intermediate_evals = self.intermediate_domain.fft(&q_coeffs);

        // Cofactor of the intermediate domain inside the large domain,
        let cofactor = self.n / (2 * self.k);

        // Checking sum_{c = 0}^{l - 1} q(zeta_c) = sum_{i, j} r_ic * b_ic
        if intermediate_evals.iter().step_by(2).sum::<F>() != F::ZERO {
            return false;
        }

        let queried_columns: HashSet<usize> =
            HashSet::from_iter(get_distinct_indices_from_prng(self.n, self.t).into_iter());

        let mut q_evals = queried_columns.into_iter().map(|j| {
            let point = self.large_domain.element(j);
            let eval = if j % cofactor == 0 {
                intermediate_evals[j / cofactor]
            } else {
                linear_proof.evaluate(&point)
            };
            (j, point, eval)
        });

        // sum_i^m r_i(eta_j) * U_{i, j} = q(eta_j)
        q_evals.all(|(j, point, eval)| {
            r_polys
                .iter()
                .zip(u.rows.iter())
                .map(|(r, u_row)| r.evaluate(&point) * u_row[j])
                .sum::<F>()
                == eval
        })
    }

    fn prove_quadratic_constraints(
        &self,
        u_xyz_polys: Vec<DensePolynomial<F>>,
        sponge: &mut impl CryptographicSponge,
    ) -> DensePolynomial<F> {
        let r_quadratic: Vec<F> = sponge.squeeze_field_elements(self.m);

        let (p_x, u_yz) = u_xyz_polys.split_at(self.m);
        let (p_y, p_z) = u_yz.split_at(self.m);

        izip!(p_x.iter(), p_y.iter(), p_z.iter(), r_quadratic.iter())
            .map(|(p_x, p_y, p_z, r)| &(&(p_x * p_y) - p_z) * *r)
            .reduce(|acc, p| acc + p)
            .unwrap()
    }

    fn verify_quadratic_constraints(
        &self,
        quadratic_proof: DensePolynomial<F>,
        u: &DenseMatrix<F>,
        sponge: &mut impl CryptographicSponge,
    ) -> bool {
        let r_quadratic: Vec<F> = sponge.squeeze_field_elements(self.m);

        // q(v) = sum_{i = 1}^{3m} r_i * (p_i_x(v) * p_i_y(v) - p_i_z(v))
        if quadratic_proof.degree() >= 2 * self.k - 1 {
            return false;
        }

        let mut p_0_coeffs = quadratic_proof.coeffs.clone();
        p_0_coeffs.resize(2 * self.k, F::ZERO);
        let intermediate_evals = self.intermediate_domain.fft(&p_0_coeffs);

        // Checking p_0(zeta_c) for each 0 <= c < k
        // Note that zeta_c is the 2*c-th element of the intermediate domain
        if (0..self.k).any(|c| intermediate_evals[2 * c] != F::ZERO) {
            return false;
        }

        // Cofactor of the intermediate domain inside the large domain,
        let cofactor = self.n / (2 * self.k);

        let queried_columns = get_distinct_indices_from_prng(self.n, self.t);

        queried_columns.into_iter().all(|col| {
            // Computing the left-hand side p_0(large_domain[j])
            let lhs = if col % cofactor == 0 {
                // In this case, the evaluation point is in the intermediate
                // domain and hence we already have its value
                intermediate_evals[col / cofactor]
            } else {
                quadratic_proof.evaluate(&self.large_domain.element(col))
            };

            // Computing the right-hand side
            let rhs: F = r_quadratic
                .iter()
                .enumerate()
                .map(|(i, r_i)| {
                    //     U_{i, j}^x       U_{i, j}^x                U_{i, j}^x
                    *r_i * (u.rows[i][col] * u.rows[i + self.m][col] - u.rows[i + 2 * self.m][col])
                })
                .sum();

            lhs == rhs
        })
    }

    fn reed_solomon_interpolate(&self, msg: Vec<F>) -> Vec<F> {
        let mut msg = msg;
        msg.resize(self.k, F::ZERO);
        self.small_domain.ifft(&msg)
    }

    fn reed_solomon_evaluate(&self, msg: Vec<F>) -> Vec<F> {
        let mut msg = msg;
        msg.resize(self.n, F::ZERO);
        self.large_domain.fft(&msg)
    }

    fn reed_solomon(&self, msg: Vec<F>) -> Vec<F> {
        self.reed_solomon_evaluate(self.reed_solomon_interpolate(msg))
    }

    #[inline]
    fn as_matrix(&self, vec: Vec<F>) -> Vec<Vec<F>> {
        vec.chunks_exact(self.k).map(|row| row.to_vec()).collect()
    }
}<|MERGE_RESOLUTION|>--- conflicted
+++ resolved
@@ -28,20 +28,15 @@
     /// Arithmetic circuit to be proved (formatted)
     circuit: ArithmeticCircuit<F>,
 
-<<<<<<< HEAD
+    // Index of constant one in the original circuit
+    one_index: usize,
+
+    // True if the constant one is present in the original circuit
+    one_found: bool,
+
     /// Indices of nodes that contain the output to the circuit. Ligero proves
     /// that each of them take the value 1.
     outputs: Vec<usize>,
-=======
-    // Index of constant one in the original circuit
-    one_index: usize,
-
-    // True if the constant one is present in the original circuit
-    one_found: bool,
-
-    /// Index of the output node in the circuit
-    output_node: usize,
->>>>>>> c0fe68b2
 
     /// Matrix encoding the relation between `x`, `y`, `z`, and the `w`, as well as the
     /// additive gates of the circuit
@@ -95,16 +90,7 @@
 }
 
 impl<F: PrimeField + Absorb> LigeroCircuit<F> {
-<<<<<<< HEAD
     pub fn new(circuit: ArithmeticCircuit<F>, outputs: Vec<usize>, lambda: usize) -> Self {
-        // TODO handle this case gracefully: add constant 1 at the beginning of the the circuit
-        if circuit.nodes[0] != Node::Constant(F::ONE) {
-            panic!("First node in the circuit must be the constant 1");
-        }
-
-=======
-    pub fn new(circuit: ArithmeticCircuit<F>, output_node: usize, lambda: usize) -> Self {
->>>>>>> c0fe68b2
         // TODO check validity, including
         //  - the fact that each gate depends only on previous gates
         //  - disallow add(const, const) or mul(const, const)
@@ -115,9 +101,6 @@
         //  1 + n_i + s = m * k
         // The first 1 comes from the constant 1, which is does not appear in
         // the less-general version in the article.
-<<<<<<< HEAD
-        let sol_vec_length = 1 + circuit.num_nodes() - circuit.num_constants() + outputs.len();
-=======
 
         // Get the index of the constant 1 in the circuit, if it exists
         let (one_index, one_found) = if let Some(&i) = circuit.constants.get(&F::ONE) {
@@ -131,8 +114,7 @@
             Self::format_circuit(&mut circuit, one_index, one_found)
         }
 
-        let sol_vec_length = 1 + circuit.num_nodes() - circuit.num_constants();
->>>>>>> c0fe68b2
+        let sol_vec_length = 1 + circuit.num_nodes() - circuit.num_constants() + outputs.len();
 
         // In this implementation, k = l by convention
         let (m, k) = Self::compute_dimensions(sol_vec_length);
@@ -172,13 +154,12 @@
 
         Self {
             circuit,
-<<<<<<< HEAD
-            outputs,
-=======
-            output_node: Self::bump_index(one_index, one_found, output_node),
+            outputs: outputs
+                .iter()
+                .map(|&i| Self::bump_index(one_index, one_found, i))
+                .collect::<Vec<usize>>(),
             one_index,
             one_found,
->>>>>>> c0fe68b2
             a,
             m,
             n,
@@ -408,16 +389,12 @@
 
         // TODO: Feed u into the Sponge
 
-<<<<<<< HEAD
-        let sol: Vec<F> = self.circuit.evaluation_trace_multioutput(var_assignment, &self.outputs).into_iter().map(|n|
-=======
         let var_assignment = var_assignment
             .into_iter()
             .map(|(i, f)| (Self::bump_index(self.one_index, self.one_found, i), f))
             .collect();
 
-        let sol: Vec<F> = self.circuit.evaluation_trace(var_assignment, self.output_node).into_iter().map(|n|
->>>>>>> c0fe68b2
+        let sol: Vec<F> = self.circuit.evaluation_trace_multioutput(var_assignment, &self.outputs).into_iter().map(|n|
             n.expect("Uninitialised variable. Make sure the circuit only contains nodes upon which the final output truly depends")
         ).collect();
 
